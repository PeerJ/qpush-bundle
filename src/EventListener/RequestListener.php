<?php

/**
 * Copyright 2014 Underground Elephant
 *
 * Licensed under the Apache License, Version 2.0 (the "License");
 * you may not use this file except in compliance with the License.
 * You may obtain a copy of the License at
 *
 *     http://www.apache.org/licenses/LICENSE-2.0
 *
 * Unless required by applicable law or agreed to in writing, software
 * distributed under the License is distributed on an "AS IS" BASIS,
 * WITHOUT WARRANTIES OR CONDITIONS OF ANY KIND, either express or implied.
 * See the License for the specific language governing permissions and
 * limitations under the License.
 *
 * @package     qpush-bundle
 * @copyright   Underground Elephant 2014
 * @license     Apache License, Version 2.0
 */

namespace Uecode\Bundle\QPushBundle\EventListener;

<<<<<<< HEAD
use Aws\Sns\Message;
use Aws\Sns\MessageValidator;
use Symfony\Component\HttpKernel\Exception\BadRequestHttpException;
use Symfony\Component\HttpKernel\HttpKernel;
=======
use Symfony\Component\EventDispatcher\EventDispatcherInterface;
>>>>>>> cf454027
use Symfony\Component\HttpFoundation\Response;
use Symfony\Component\HttpKernel\Event\GetResponseEvent;
use Symfony\Component\HttpKernel\HttpKernel;
use Uecode\Bundle\QPushBundle\Event\Events;
use Uecode\Bundle\QPushBundle\Event\NotificationEvent;
use Uecode\Bundle\QPushBundle\Message\Notification;

/**
 * @author Keith Kirk <kkirk@undergroundelephant.com>
 */
<<<<<<< HEAD
class RequestListener
{
    /**
     * Symfony Event Dispatcher
     *
     * @var EventDispatcherInterface
     */
    private $dispatcher;

    /**
     * Constructor.
     *
     * @param EventDispatcherInterface $dispatcher A Symfony Event Dispatcher
     */
    public function __construct(EventDispatcherInterface $dispatcher)
    {
        $this->dispatcher   = $dispatcher;
    }

    /**
     * Kernel Request Event Handler for QPush Notifications
     *
     * @param GetResponseEvent $event The Kernel Request's GetResponseEvent
     */
    public function onKernelRequest(GetResponseEvent $event)
    {
        if (HttpKernel::MASTER_REQUEST != $event->getRequestType()) {
            return;
        }

        if ($event->getRequest()->headers->has('x-amz-sns-message-type')) {
            $result = $this->handleSnsNotifications($event);
            $event->setResponse(new Response($result, 200));
        }

        if ($event->getRequest()->headers->has('iron-message-id')) {
            $result = $this->handleIronMqNotifications($event);
            $event->setResponse(new Response($result, 200));
        }
    }

    /**
     * Handles Messages sent from a IronMQ Push Queue
     *
     * @param GetResponseEvent $event The Kernel Request's GetResponseEvent
     * @return string|void
     */
    private function handleIronMqNotifications(GetResponseEvent $event)
    {
        $headers    = $event->getRequest()->headers;
        $messageId  = $headers->get('iron-message-id');

        // We add the message in an array with Queue as the property name
        $message    = json_decode($event->getRequest()->getContent(), true);

        if (empty($message['_qpush_queue'])) {
            return;
        }

        $queue      = $message['_qpush_queue'];
        $metadata   = [
            'iron-subscriber-message-id'  => $headers->get('iron-subscriber-message-id'),
            'iron-subscriber-message-url' => $headers->get('iron-subscriber-message-url')
        ];

        unset($message['_qpush_queue']);

        $notification = new Notification(
            $messageId,
            $message,
            $metadata
        );

        $this->dispatcher->dispatch(
            Events::Notification($queue),
            new NotificationEvent($queue, NotificationEvent::TYPE_MESSAGE, $notification)
        );

        return "IronMQ Notification Received.";
    }

    /**
     * Handles Notifications sent from AWS SNS
     *
     * @param GetResponseEvent $event The Kernel Request's GetResponseEvent
     * @return string
     */
    private function handleSnsNotifications(GetResponseEvent $event)
    {
        $notification = json_decode((string)$event->getRequest()->getContent(), true);

        try {
            $message = new Message($notification);
            $validator = new MessageValidator();
            $validator->validate($message);
        } catch (\Exception $e) {
            throw new BadRequestHttpException();
        }

        $type = $event->getRequest()->headers->get('x-amz-sns-message-type');

        $metadata = [
            'Type'      => $notification['Type'],
            'TopicArn'  => $notification['TopicArn'],
            'Timestamp' => $notification['Timestamp'],
        ];

        if ($type === 'Notification') {

            // We put the queue name in the Subject field
            $queue                  = $notification['Subject'];
            $metadata['Subject']    = $queue;

            $notification           = new Notification(
                $notification['MessageId'],
                $notification['Message'],
                $metadata
            );

            $this->dispatcher->dispatch(
                Events::Notification($queue),
                new NotificationEvent($queue, NotificationEvent::TYPE_MESSAGE, $notification)
            );

            return "SNS Message Notification Received.";
        }

        // For subscription notifications, we need to parse the Queue from
        // the Topic ARN
        $arnParts           = explode(':', $notification['TopicArn']);
        $last               = end($arnParts);
        $queue              = str_replace('qpush_', '', $last);

        // Get the token for the Subscription Confirmation
        $metadata['Token']  = $notification['Token'];

        $notification = new Notification(
            $notification['MessageId'],
            $notification['Message'],
            $metadata
        );

        $this->dispatcher->dispatch(
            Events::Notification($queue),
            new NotificationEvent($queue, NotificationEvent::TYPE_SUBSCRIPTION, $notification)
        );

        return "SNS Subscription Confirmation Received.";
    }
=======

class RequestListener {
	/**
	 * Symfony Event Dispatcher
	 *
	 * @var EventDispatcherInterface
	 */
	private $dispatcher;

	/**
	 * Constructor.
	 *
	 * @param EventDispatcherInterface $dispatcher A Symfony Event Dispatcher
	 */
	public function __construct(EventDispatcherInterface $dispatcher) {
		$this->dispatcher = $dispatcher;
	}

	/**
	 * Kernel Request Event Handler for QPush Notifications
	 *
	 * @param GetResponseEvent $event The Kernel Request's GetResponseEvent
	 */
	public function onKernelRequest(GetResponseEvent $event) {
		if (HttpKernel::MASTER_REQUEST != $event->getRequestType()) {
			return;
		}

		if ($event->getRequest()->headers->has('x-amz-sns-message-type')) {
			$result = $this->handleSnsNotifications($event);
			$event->setResponse(new Response($result, 200));
		}

		if ($event->getRequest()->headers->has('iron-message-id')) {
			$result = $this->handleIronMqNotifications($event);
			$event->setResponse(new Response($result, 200));
		}
	}

	/**
	 * Handles Messages sent from a IronMQ Push Queue
	 *
	 * @param GetResponseEvent $event The Kernel Request's GetResponseEvent
	 * @return string|void
	 */
	private function handleIronMqNotifications(GetResponseEvent $event) {
		$headers   = $event->getRequest()->headers;
		$messageId = $headers->get('iron-message-id');

		if (null === ($message = json_decode($event->getRequest()->getContent(), true))) {
			throw new \InvalidArgumentException('Unable to decode JSON');
		}

		$queue    = $this->getIronMqQueueName($event, $message);
		$metadata = [
			'iron-subscriber-message-id'  => $headers->get('iron-subscriber-message-id'),
			'iron-subscriber-message-url' => $headers->get('iron-subscriber-message-url')
		];

		unset($message['_qpush_queue']);

		$notification = new Notification(
			$messageId,
			$message,
			$metadata
		);

		$this->dispatcher->dispatch(
			Events::Notification($queue),
			new NotificationEvent($queue, NotificationEvent::TYPE_MESSAGE, $notification)
		);

		return "IronMQ Notification Received.";
	}

	/**
	 * Handles Notifications sent from AWS SNS
	 *
	 * @param GetResponseEvent $event The Kernel Request's GetResponseEvent
	 * @return string
	 */
	private function handleSnsNotifications(GetResponseEvent $event) {
		$notification = json_decode((string) $event->getRequest()->getContent(), true);

		$type = $event->getRequest()->headers->get('x-amz-sns-message-type');

		$metadata = [
			'Type'      => $notification['Type'],
			'TopicArn'  => $notification['TopicArn'],
			'Timestamp' => $notification['Timestamp'],
		];

		if ($type === 'Notification') {

			// We put the queue name in the Subject field
			$queue               = $notification['Subject'];
			$metadata['Subject'] = $queue;

			$notification = new Notification(
				$notification['MessageId'],
				$notification['Message'],
				$metadata
			);

			$this->dispatcher->dispatch(
				Events::Notification($queue),
				new NotificationEvent($queue, NotificationEvent::TYPE_MESSAGE, $notification)
			);

			return "SNS Message Notification Received.";
		}

		// For subscription notifications, we need to parse the Queue from
		// the Topic ARN
		$arnParts = explode(':', $notification['TopicArn']);
		$last     = end($arnParts);
		$queue    = str_replace('qpush_', '', $last);

		// Get the token for the Subscription Confirmation
		$metadata['Token'] = $notification['Token'];

		$notification = new Notification(
			$notification['MessageId'],
			$notification['Message'],
			$metadata
		);

		$this->dispatcher->dispatch(
			Events::Notification($queue),
			new NotificationEvent($queue, NotificationEvent::TYPE_SUBSCRIPTION, $notification)
		);

		return "SNS Subscription Confirmation Received.";
	}

	/**
	 * Get the name of the IronMq queue.
	 *
	 * @param GetResponseEvent $event
	 * @param array $message
	 *
	 * @return string
	 */
	private function getIronMqQueueName(GetResponseEvent $event, array&$message) {
		if (array_key_exists('_qpush_queue', $message)) {
			return $message['_qpush_queue'];
		} else if (null !== ($subscriberUrl = $event->getRequest()->headers->get('iron-subscriber-message-url'))) {
			if (preg_match('#/queues/([a-z0-9_-]+)/messages/#i', $subscriberUrl, $matches)) {
				$queue = $matches[1];
				if (substr($queue, 0, 6) == 'qpush_') {
					$queue = substr($queue, 6);
				}

				return $queue;
			}
		}

		throw new \RuntimeException('Unable to get queue name');
	}
>>>>>>> cf454027
}<|MERGE_RESOLUTION|>--- conflicted
+++ resolved
@@ -22,14 +22,10 @@
 
 namespace Uecode\Bundle\QPushBundle\EventListener;
 
-<<<<<<< HEAD
 use Aws\Sns\Message;
 use Aws\Sns\MessageValidator;
 use Symfony\Component\HttpKernel\Exception\BadRequestHttpException;
-use Symfony\Component\HttpKernel\HttpKernel;
-=======
 use Symfony\Component\EventDispatcher\EventDispatcherInterface;
->>>>>>> cf454027
 use Symfony\Component\HttpFoundation\Response;
 use Symfony\Component\HttpKernel\Event\GetResponseEvent;
 use Symfony\Component\HttpKernel\HttpKernel;
@@ -40,97 +36,88 @@
 /**
  * @author Keith Kirk <kkirk@undergroundelephant.com>
  */
-<<<<<<< HEAD
-class RequestListener
-{
-    /**
-     * Symfony Event Dispatcher
-     *
-     * @var EventDispatcherInterface
-     */
-    private $dispatcher;
-
-    /**
-     * Constructor.
-     *
-     * @param EventDispatcherInterface $dispatcher A Symfony Event Dispatcher
-     */
-    public function __construct(EventDispatcherInterface $dispatcher)
-    {
-        $this->dispatcher   = $dispatcher;
-    }
-
-    /**
-     * Kernel Request Event Handler for QPush Notifications
-     *
-     * @param GetResponseEvent $event The Kernel Request's GetResponseEvent
-     */
-    public function onKernelRequest(GetResponseEvent $event)
-    {
-        if (HttpKernel::MASTER_REQUEST != $event->getRequestType()) {
-            return;
-        }
-
-        if ($event->getRequest()->headers->has('x-amz-sns-message-type')) {
-            $result = $this->handleSnsNotifications($event);
-            $event->setResponse(new Response($result, 200));
-        }
-
-        if ($event->getRequest()->headers->has('iron-message-id')) {
-            $result = $this->handleIronMqNotifications($event);
-            $event->setResponse(new Response($result, 200));
-        }
-    }
-
-    /**
-     * Handles Messages sent from a IronMQ Push Queue
-     *
-     * @param GetResponseEvent $event The Kernel Request's GetResponseEvent
-     * @return string|void
-     */
-    private function handleIronMqNotifications(GetResponseEvent $event)
-    {
-        $headers    = $event->getRequest()->headers;
-        $messageId  = $headers->get('iron-message-id');
-
-        // We add the message in an array with Queue as the property name
-        $message    = json_decode($event->getRequest()->getContent(), true);
-
-        if (empty($message['_qpush_queue'])) {
-            return;
-        }
-
-        $queue      = $message['_qpush_queue'];
-        $metadata   = [
-            'iron-subscriber-message-id'  => $headers->get('iron-subscriber-message-id'),
-            'iron-subscriber-message-url' => $headers->get('iron-subscriber-message-url')
-        ];
-
-        unset($message['_qpush_queue']);
-
-        $notification = new Notification(
-            $messageId,
-            $message,
-            $metadata
-        );
-
-        $this->dispatcher->dispatch(
-            Events::Notification($queue),
-            new NotificationEvent($queue, NotificationEvent::TYPE_MESSAGE, $notification)
-        );
-
-        return "IronMQ Notification Received.";
-    }
-
-    /**
-     * Handles Notifications sent from AWS SNS
-     *
-     * @param GetResponseEvent $event The Kernel Request's GetResponseEvent
-     * @return string
-     */
-    private function handleSnsNotifications(GetResponseEvent $event)
-    {
-        $notification = json_decode((string)$event->getRequest()->getContent(), true);
+class RequestListener {
+	/**
+	 * Symfony Event Dispatcher
+	 *
+	 * @var EventDispatcherInterface
+	 */
+	private $dispatcher;
+
+	/**
+	 * Constructor.
+	 *
+	 * @param EventDispatcherInterface $dispatcher A Symfony Event Dispatcher
+	 */
+	public function __construct(EventDispatcherInterface $dispatcher) {
+		$this->dispatcher = $dispatcher;
+	}
+
+	/**
+	 * Kernel Request Event Handler for QPush Notifications
+	 *
+	 * @param GetResponseEvent $event The Kernel Request's GetResponseEvent
+	 */
+	public function onKernelRequest(GetResponseEvent $event) {
+		if (HttpKernel::MASTER_REQUEST != $event->getRequestType()) {
+			return;
+		}
+
+		if ($event->getRequest()->headers->has('x-amz-sns-message-type')) {
+			$result = $this->handleSnsNotifications($event);
+			$event->setResponse(new Response($result, 200));
+		}
+
+		if ($event->getRequest()->headers->has('iron-message-id')) {
+			$result = $this->handleIronMqNotifications($event);
+			$event->setResponse(new Response($result, 200));
+		}
+	}
+
+	/**
+	 * Handles Messages sent from a IronMQ Push Queue
+	 *
+	 * @param GetResponseEvent $event The Kernel Request's GetResponseEvent
+	 * @return string|void
+	 */
+	private function handleIronMqNotifications(GetResponseEvent $event) {
+		$headers   = $event->getRequest()->headers;
+		$messageId = $headers->get('iron-message-id');
+
+		if (null === ($message = json_decode($event->getRequest()->getContent(), true))) {
+			throw new \InvalidArgumentException('Unable to decode JSON');
+		}
+
+		$queue    = $this->getIronMqQueueName($event, $message);
+		$metadata = [
+			'iron-subscriber-message-id'  => $headers->get('iron-subscriber-message-id'),
+			'iron-subscriber-message-url' => $headers->get('iron-subscriber-message-url')
+		];
+
+		unset($message['_qpush_queue']);
+
+		$notification = new Notification(
+			$messageId,
+			$message,
+			$metadata
+		);
+
+		$this->dispatcher->dispatch(
+			Events::Notification($queue),
+			new NotificationEvent($queue, NotificationEvent::TYPE_MESSAGE, $notification)
+		);
+
+		return "IronMQ Notification Received.";
+	}
+
+	/**
+	 * Handles Notifications sent from AWS SNS
+	 *
+	 * @param GetResponseEvent $event The Kernel Request's GetResponseEvent
+	 * @return string
+	 */
+	private function handleSnsNotifications(GetResponseEvent $event) {
+		$notification = json_decode((string) $event->getRequest()->getContent(), true);
 
         try {
             $message = new Message($notification);
@@ -139,141 +126,6 @@
         } catch (\Exception $e) {
             throw new BadRequestHttpException();
         }
-
-        $type = $event->getRequest()->headers->get('x-amz-sns-message-type');
-
-        $metadata = [
-            'Type'      => $notification['Type'],
-            'TopicArn'  => $notification['TopicArn'],
-            'Timestamp' => $notification['Timestamp'],
-        ];
-
-        if ($type === 'Notification') {
-
-            // We put the queue name in the Subject field
-            $queue                  = $notification['Subject'];
-            $metadata['Subject']    = $queue;
-
-            $notification           = new Notification(
-                $notification['MessageId'],
-                $notification['Message'],
-                $metadata
-            );
-
-            $this->dispatcher->dispatch(
-                Events::Notification($queue),
-                new NotificationEvent($queue, NotificationEvent::TYPE_MESSAGE, $notification)
-            );
-
-            return "SNS Message Notification Received.";
-        }
-
-        // For subscription notifications, we need to parse the Queue from
-        // the Topic ARN
-        $arnParts           = explode(':', $notification['TopicArn']);
-        $last               = end($arnParts);
-        $queue              = str_replace('qpush_', '', $last);
-
-        // Get the token for the Subscription Confirmation
-        $metadata['Token']  = $notification['Token'];
-
-        $notification = new Notification(
-            $notification['MessageId'],
-            $notification['Message'],
-            $metadata
-        );
-
-        $this->dispatcher->dispatch(
-            Events::Notification($queue),
-            new NotificationEvent($queue, NotificationEvent::TYPE_SUBSCRIPTION, $notification)
-        );
-
-        return "SNS Subscription Confirmation Received.";
-    }
-=======
-
-class RequestListener {
-	/**
-	 * Symfony Event Dispatcher
-	 *
-	 * @var EventDispatcherInterface
-	 */
-	private $dispatcher;
-
-	/**
-	 * Constructor.
-	 *
-	 * @param EventDispatcherInterface $dispatcher A Symfony Event Dispatcher
-	 */
-	public function __construct(EventDispatcherInterface $dispatcher) {
-		$this->dispatcher = $dispatcher;
-	}
-
-	/**
-	 * Kernel Request Event Handler for QPush Notifications
-	 *
-	 * @param GetResponseEvent $event The Kernel Request's GetResponseEvent
-	 */
-	public function onKernelRequest(GetResponseEvent $event) {
-		if (HttpKernel::MASTER_REQUEST != $event->getRequestType()) {
-			return;
-		}
-
-		if ($event->getRequest()->headers->has('x-amz-sns-message-type')) {
-			$result = $this->handleSnsNotifications($event);
-			$event->setResponse(new Response($result, 200));
-		}
-
-		if ($event->getRequest()->headers->has('iron-message-id')) {
-			$result = $this->handleIronMqNotifications($event);
-			$event->setResponse(new Response($result, 200));
-		}
-	}
-
-	/**
-	 * Handles Messages sent from a IronMQ Push Queue
-	 *
-	 * @param GetResponseEvent $event The Kernel Request's GetResponseEvent
-	 * @return string|void
-	 */
-	private function handleIronMqNotifications(GetResponseEvent $event) {
-		$headers   = $event->getRequest()->headers;
-		$messageId = $headers->get('iron-message-id');
-
-		if (null === ($message = json_decode($event->getRequest()->getContent(), true))) {
-			throw new \InvalidArgumentException('Unable to decode JSON');
-		}
-
-		$queue    = $this->getIronMqQueueName($event, $message);
-		$metadata = [
-			'iron-subscriber-message-id'  => $headers->get('iron-subscriber-message-id'),
-			'iron-subscriber-message-url' => $headers->get('iron-subscriber-message-url')
-		];
-
-		unset($message['_qpush_queue']);
-
-		$notification = new Notification(
-			$messageId,
-			$message,
-			$metadata
-		);
-
-		$this->dispatcher->dispatch(
-			Events::Notification($queue),
-			new NotificationEvent($queue, NotificationEvent::TYPE_MESSAGE, $notification)
-		);
-
-		return "IronMQ Notification Received.";
-	}
-
-	/**
-	 * Handles Notifications sent from AWS SNS
-	 *
-	 * @param GetResponseEvent $event The Kernel Request's GetResponseEvent
-	 * @return string
-	 */
-	private function handleSnsNotifications(GetResponseEvent $event) {
-		$notification = json_decode((string) $event->getRequest()->getContent(), true);
 
 		$type = $event->getRequest()->headers->get('x-amz-sns-message-type');
 
@@ -350,5 +202,4 @@
 
 		throw new \RuntimeException('Unable to get queue name');
 	}
->>>>>>> cf454027
 }